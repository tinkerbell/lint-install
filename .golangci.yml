# NOTE: This file is populated by the lint-install tool. Local adjustments may be overwritten.
linters-settings:
  cyclop:
    # NOTE: This is a very high transitional threshold
    max-complexity: 37
    package-average: 34.0
    skip-tests: true

  gocognit:
    # NOTE: This is a very high transitional threshold
    min-complexity: 98

  dupl:
    threshold: 200

  goconst:
    min-len: 4
    min-occurrences: 5
    ignore-tests: true

  gosec:
    excludes:
      - G107 # Potential HTTP request made with variable url
      - G204 # Subprocess launched with function call as argument or cmd arguments
      - G404 # Use of weak random number generator (math/rand instead of crypto/rand

  errorlint:
    # these are still common in Go: for instance, exit errors.
    asserts: false

  exhaustive:
    default-signifies-exhaustive: true

  nestif:
    min-complexity: 8

  nolintlint:
    require-explanation: true
    allow-unused: false
    require-specific: true

  revive:
    ignore-generated-header: true
    severity: warning
    rules:
      - name: atomic
      - name: blank-imports
      - name: bool-literal-in-expr
      - name: confusing-naming
      - name: constant-logical-expr
      - name: context-as-argument
      - name: context-keys-type
      - name: deep-exit
      - name: defer
      - name: range-val-in-closure
      - name: range-val-address
      - name: dot-imports
      - name: error-naming
      - name: error-return
      - name: error-strings
      - name: errorf
      - name: exported
      - name: identical-branches
      - name: if-return
      - name: import-shadowing
      - name: increment-decrement
      - name: indent-error-flow
      - name: indent-error-flow
      - name: package-comments
      - name: range
      - name: receiver-naming
      - name: redefines-builtin-id
      - name: superfluous-else
      - name: struct-tag
      - name: time-naming
      - name: unexported-naming
      - name: unexported-return
      - name: unnecessary-stmt
      - name: unreachable-code
      - name: unused-parameter
      - name: var-declaration
      - name: var-naming
      - name: unconditional-recursion
      - name: waitgroup-by-value

  staticcheck:
    go: "1.16"

  unused:
    go: "1.16"

output:
  sort-results: true

linters:
  disable-all: true
  enable:
    - asciicheck
    - bodyclose
    - cyclop
    - deadcode
    - dogsled
    - dupl
    - durationcheck
    - errcheck
    # errname is only available in golangci-lint v1.42.0+ - wait until v1.43 is available to settle
    # - errname
    - errorlint
    - exhaustive
    - exportloopref
    - forcetypeassert
    - gocognit
    - goconst
    - gocritic
    - godot
    - gofmt
    - gofumpt
    - gosec
    - goheader
    - goimports
    - goprintffuncname
    - gosimple
    - govet
    - ifshort
    - importas
    - ineffassign
    - makezero
    - misspell
    - nakedret
    - nestif
    - nilerr
    - noctx
    - nolintlint
    - predeclared
    # disabling for the initial iteration of the linting tool
    # - promlinter
    - revive
    - rowserrcheck
    - sqlclosecheck
    - staticcheck
    - structcheck
    - stylecheck
    - thelper
    - tparallel
    - typecheck
    - unconvert
    - unparam
    - unused
    - varcheck
    - wastedassign
    - whitespace

<<<<<<< HEAD
    # Disabled linters, due to being misaligned with Go practices
    # - exhaustivestruct
    # - gochecknoglobals
    # - gochecknoinits
    # - goconst
    # - godox
    # - goerr113
    # - gomnd
    # - lll
    # - nlreturn
    # - testpackage
    # - wsl
    # Disabled linters, due to not being relevant to our code base:
    # - maligned
    # - prealloc "For most programs usage of prealloc will be a premature optimization."
    # Disabled linters due to bad error messages or bugs
    # - gofumpt
    # - gosec
    # - tagliatelle
=======
  # Disabled linters, due to being misaligned with Go practices
  # - exhaustivestruct
  # - gochecknoglobals
  # - gochecknoinits
  # - goconst
  # - godox
  # - goerr113
  # - gomnd
  # - lll
  # - nlreturn
  # - testpackage
  # - wsl
  # Disabled linters, due to not being relevant to our code base:
  # - maligned
  # - prealloc "For most programs usage of prealloc will be a premature optimization."
  # Disabled linters due to bad error messages or bugs
  # - tagliatelle
>>>>>>> 90724412

issues:
  # Excluding configuration per-path, per-linter, per-text and per-source
  exclude-rules:
    - path: _test\.go
      linters:
        - dupl
        - errcheck
        - forcetypeassert
        - gocyclo
        - gosec
        - noctx

    - path: .*cmd.*
      linters:
        - noctx

    - path: main\.go
      linters:
        - noctx

    - path: .*cmd.*
      text: "deep-exit"

    - path: main\.go
      text: "deep-exit"

    # This check is of questionable value
    - linters:
        - tparallel
      text: "call t.Parallel on the top level as well as its subtests"

  # Don't hide lint issues just because there are many of them
  max-same-issues: 0
  max-issues-per-linter: 0<|MERGE_RESOLUTION|>--- conflicted
+++ resolved
@@ -150,27 +150,6 @@
     - wastedassign
     - whitespace
 
-<<<<<<< HEAD
-    # Disabled linters, due to being misaligned with Go practices
-    # - exhaustivestruct
-    # - gochecknoglobals
-    # - gochecknoinits
-    # - goconst
-    # - godox
-    # - goerr113
-    # - gomnd
-    # - lll
-    # - nlreturn
-    # - testpackage
-    # - wsl
-    # Disabled linters, due to not being relevant to our code base:
-    # - maligned
-    # - prealloc "For most programs usage of prealloc will be a premature optimization."
-    # Disabled linters due to bad error messages or bugs
-    # - gofumpt
-    # - gosec
-    # - tagliatelle
-=======
   # Disabled linters, due to being misaligned with Go practices
   # - exhaustivestruct
   # - gochecknoglobals
@@ -188,7 +167,6 @@
   # - prealloc "For most programs usage of prealloc will be a premature optimization."
   # Disabled linters due to bad error messages or bugs
   # - tagliatelle
->>>>>>> 90724412
 
 issues:
   # Excluding configuration per-path, per-linter, per-text and per-source
